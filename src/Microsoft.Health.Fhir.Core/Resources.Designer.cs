﻿//------------------------------------------------------------------------------
// <auto-generated>
//     This code was generated by a tool.
//     Runtime Version:4.0.30319.42000
//
//     Changes to this file may cause incorrect behavior and will be lost if
//     the code is regenerated.
// </auto-generated>
//------------------------------------------------------------------------------

namespace Microsoft.Health.Fhir.Core {
    using System;
    using System.Reflection;
    
    
    [System.CodeDom.Compiler.GeneratedCodeAttribute("System.Resources.Tools.StronglyTypedResourceBuilder", "4.0.0.0")]
    [System.Diagnostics.DebuggerNonUserCodeAttribute()]
    [System.Runtime.CompilerServices.CompilerGeneratedAttribute()]
    internal class Resources {
        
        private static System.Resources.ResourceManager resourceMan;
        
        private static System.Globalization.CultureInfo resourceCulture;
        
        [System.Diagnostics.CodeAnalysis.SuppressMessageAttribute("Microsoft.Performance", "CA1811:AvoidUncalledPrivateCode")]
        internal Resources() {
        }
        
        [System.ComponentModel.EditorBrowsableAttribute(System.ComponentModel.EditorBrowsableState.Advanced)]
        internal static System.Resources.ResourceManager ResourceManager {
            get {
                if (object.Equals(null, resourceMan)) {
                    System.Resources.ResourceManager temp = new System.Resources.ResourceManager("Microsoft.Health.Fhir.Core.Resources", typeof(Resources).Assembly);
                    resourceMan = temp;
                }
                return resourceMan;
            }
        }
        
        [System.ComponentModel.EditorBrowsableAttribute(System.ComponentModel.EditorBrowsableState.Advanced)]
        internal static System.Globalization.CultureInfo Culture {
            get {
                return resourceCulture;
            }
            set {
                resourceCulture = value;
            }
        }
        
        internal static string AtAndSinceCannotBeBothSpecified {
            get {
                return ResourceManager.GetString("AtAndSinceCannotBeBothSpecified", resourceCulture);
            }
        }
        
        internal static string AuthorizationPermissionDefinitionInvalid {
            get {
                return ResourceManager.GetString("AuthorizationPermissionDefinitionInvalid", resourceCulture);
            }
        }
        
        internal static string CapabilityStatementSingleRestItem {
            get {
                return ResourceManager.GetString("CapabilityStatementSingleRestItem", resourceCulture);
            }
        }
        
        internal static string ChainedParameterMustBeReferenceSearchParamType {
            get {
                return ResourceManager.GetString("ChainedParameterMustBeReferenceSearchParamType", resourceCulture);
            }
        }
        
        internal static string ChainedParameterNotSupported {
            get {
                return ResourceManager.GetString("ChainedParameterNotSupported", resourceCulture);
            }
        }
        
        internal static string ComparatorNotSupported {
            get {
                return ResourceManager.GetString("ComparatorNotSupported", resourceCulture);
            }
        }
        
        internal static string CompartmentDefinitionContainsInvalidEntry {
            get {
                return ResourceManager.GetString("CompartmentDefinitionContainsInvalidEntry", resourceCulture);
            }
        }
        
        internal static string CompartmentDefinitionDupeResource {
            get {
                return ResourceManager.GetString("CompartmentDefinitionDupeResource", resourceCulture);
            }
        }
        
        internal static string CompartmentDefinitionInvalidBundle {
            get {
                return ResourceManager.GetString("CompartmentDefinitionInvalidBundle", resourceCulture);
            }
        }
        
        internal static string CompartmentDefinitionInvalidCompartmentType {
            get {
                return ResourceManager.GetString("CompartmentDefinitionInvalidCompartmentType", resourceCulture);
            }
        }
        
        internal static string CompartmentDefinitionInvalidResource {
            get {
                return ResourceManager.GetString("CompartmentDefinitionInvalidResource", resourceCulture);
            }
        }
        
        internal static string CompartmentDefinitionInvalidUrl {
            get {
                return ResourceManager.GetString("CompartmentDefinitionInvalidUrl", resourceCulture);
            }
        }
        
        internal static string CompartmentDefinitionIsDupe {
            get {
                return ResourceManager.GetString("CompartmentDefinitionIsDupe", resourceCulture);
            }
        }
        
        internal static string CompartmentIdIsInvalid {
            get {
                return ResourceManager.GetString("CompartmentIdIsInvalid", resourceCulture);
            }
        }
        
        internal static string CompartmentTypeIsInvalid {
            get {
                return ResourceManager.GetString("CompartmentTypeIsInvalid", resourceCulture);
            }
        }
        
        internal static string CompositeSeparatorNotFound {
            get {
                return ResourceManager.GetString("CompositeSeparatorNotFound", resourceCulture);
            }
        }
        
        internal static string DeleteVersionNotAllowed {
            get {
                return ResourceManager.GetString("DeleteVersionNotAllowed", resourceCulture);
            }
        }
        
        internal static string IdRequirements {
            get {
                return ResourceManager.GetString("IdRequirements", resourceCulture);
            }
        }
        
        internal static string IfMatchHeaderRequiredForResource {
            get {
                return ResourceManager.GetString("IfMatchHeaderRequiredForResource", resourceCulture);
            }
        }
        
        internal static string IllegalHtmlAttribute {
            get {
                return ResourceManager.GetString("IllegalHtmlAttribute", resourceCulture);
            }
        }
        
        internal static string IllegalHtmlElement {
            get {
                return ResourceManager.GetString("IllegalHtmlElement", resourceCulture);
            }
        }
        
        internal static string IllegalHtmlEmpty {
            get {
                return ResourceManager.GetString("IllegalHtmlEmpty", resourceCulture);
            }
        }
        
        internal static string IllegalHtmlOuterDiv {
            get {
                return ResourceManager.GetString("IllegalHtmlOuterDiv", resourceCulture);
            }
        }
        
        internal static string IllegalHtmlParsingError {
            get {
                return ResourceManager.GetString("IllegalHtmlParsingError", resourceCulture);
            }
        }
        
        internal static string InvalidBooleanConfigSetting {
            get {
                return ResourceManager.GetString("InvalidBooleanConfigSetting", resourceCulture);
            }
        }
        
        internal static string InvalidContinuationToken {
            get {
                return ResourceManager.GetString("InvalidContinuationToken", resourceCulture);
            }
        }
        
        internal static string InvalidEnumConfigSetting {
            get {
                return ResourceManager.GetString("InvalidEnumConfigSetting", resourceCulture);
            }
        }
        
        internal static string InvalidListConfigDuplicateItem {
            get {
                return ResourceManager.GetString("InvalidListConfigDuplicateItem", resourceCulture);
            }
        }
        
        internal static string InvalidListConfigSetting {
            get {
                return ResourceManager.GetString("InvalidListConfigSetting", resourceCulture);
            }
        }
        
        internal static string InvalidSearchCountSpecified {
            get {
                return ResourceManager.GetString("InvalidSearchCountSpecified", resourceCulture);
            }
        }
        
        internal static string InvalidValueTypeForMissingModifier {
            get {
                return ResourceManager.GetString("InvalidValueTypeForMissingModifier", resourceCulture);
            }
        }
        
        internal static string MalformedSearchValue {
            get {
                return ResourceManager.GetString("MalformedSearchValue", resourceCulture);
            }
        }
        
        internal static string ModifierNotSupported {
            get {
                return ResourceManager.GetString("ModifierNotSupported", resourceCulture);
            }
        }
        
        internal static string MoreThanOneTokenSeparatorSpecified {
            get {
                return ResourceManager.GetString("MoreThanOneTokenSeparatorSpecified", resourceCulture);
            }
        }
        
        internal static string MoreThanTwoTokenSeparatorSpecified {
            get {
                return ResourceManager.GetString("MoreThanTwoTokenSeparatorSpecified", resourceCulture);
            }
        }
        
        internal static string MultipleQueryParametersNotAllowed {
            get {
                return ResourceManager.GetString("MultipleQueryParametersNotAllowed", resourceCulture);
            }
        }
        
        internal static string NumberOfCompositeComponentsExceeded {
            get {
                return ResourceManager.GetString("NumberOfCompositeComponentsExceeded", resourceCulture);
            }
        }
        
        internal static string OnlyEqualComparatorIsSupported {
            get {
                return ResourceManager.GetString("OnlyEqualComparatorIsSupported", resourceCulture);
            }
        }
        
        internal static string OnlyOneModifierSeparatorSupported {
            get {
                return ResourceManager.GetString("OnlyOneModifierSeparatorSupported", resourceCulture);
            }
        }
        
        internal static string OpenIdConfiguration {
            get {
                return ResourceManager.GetString("OpenIdConfiguration", resourceCulture);
            }
        }
        
        internal static string ReadHistoryDisabled {
            get {
                return ResourceManager.GetString("ReadHistoryDisabled", resourceCulture);
            }
        }
        
        internal static string RequestedActionNotAllowed {
            get {
                return ResourceManager.GetString("RequestedActionNotAllowed", resourceCulture);
            }
        }
        
<<<<<<< HEAD
        /// <summary>
        ///   Looks up a localized string similar to Resource creation is not allowed..
        /// </summary>
=======
        internal static string RequestRateExceeded {
            get {
                return ResourceManager.GetString("RequestRateExceeded", resourceCulture);
            }
        }
        
>>>>>>> 2a6a338f
        internal static string ResourceCreationNotAllowed {
            get {
                return ResourceManager.GetString("ResourceCreationNotAllowed", resourceCulture);
            }
        }
        
        internal static string ResourceNotFoundById {
            get {
                return ResourceManager.GetString("ResourceNotFoundById", resourceCulture);
            }
        }
        
        internal static string ResourceNotFoundByIdAndVersion {
            get {
                return ResourceManager.GetString("ResourceNotFoundByIdAndVersion", resourceCulture);
            }
        }
        
        internal static string ResourceNotSupported {
            get {
                return ResourceManager.GetString("ResourceNotSupported", resourceCulture);
            }
        }
        
        internal static string ResourcePermissionEmpty {
            get {
                return ResourceManager.GetString("ResourcePermissionEmpty", resourceCulture);
            }
        }
        
        internal static string ResourceVersionConflict {
            get {
                return ResourceManager.GetString("ResourceVersionConflict", resourceCulture);
            }
        }
        
        internal static string RoleNameEmpty {
            get {
                return ResourceManager.GetString("RoleNameEmpty", resourceCulture);
            }
        }
        
        internal static string RoleResourcePermissionWithNoAction {
            get {
                return ResourceManager.GetString("RoleResourcePermissionWithNoAction", resourceCulture);
            }
        }
        
        internal static string SearchComparatorNotSupported {
            get {
                return ResourceManager.GetString("SearchComparatorNotSupported", resourceCulture);
            }
        }
        
        internal static string SearchParameterByDefinitionUriNotSupported {
            get {
                return ResourceManager.GetString("SearchParameterByDefinitionUriNotSupported", resourceCulture);
            }
        }
        
        internal static string SearchParameterDefinitionBaseNotDefined {
            get {
                return ResourceManager.GetString("SearchParameterDefinitionBaseNotDefined", resourceCulture);
            }
        }
        
        internal static string SearchParameterDefinitionComponentReferenceCannotBeComposite {
            get {
                return ResourceManager.GetString("SearchParameterDefinitionComponentReferenceCannotBeComposite", resourceCulture);
            }
        }
        
        internal static string SearchParameterDefinitionContainsInvalidEntry {
            get {
                return ResourceManager.GetString("SearchParameterDefinitionContainsInvalidEntry", resourceCulture);
            }
        }
        
        internal static string SearchParameterDefinitionDuplicatedEntry {
            get {
                return ResourceManager.GetString("SearchParameterDefinitionDuplicatedEntry", resourceCulture);
            }
        }
        
        internal static string SearchParameterDefinitionInvalidComponent {
            get {
                return ResourceManager.GetString("SearchParameterDefinitionInvalidComponent", resourceCulture);
            }
        }
        
        internal static string SearchParameterDefinitionInvalidComponentExpression {
            get {
                return ResourceManager.GetString("SearchParameterDefinitionInvalidComponentExpression", resourceCulture);
            }
        }
        
        internal static string SearchParameterDefinitionInvalidComponentReference {
            get {
                return ResourceManager.GetString("SearchParameterDefinitionInvalidComponentReference", resourceCulture);
            }
        }
        
        internal static string SearchParameterDefinitionInvalidDefinitionUri {
            get {
                return ResourceManager.GetString("SearchParameterDefinitionInvalidDefinitionUri", resourceCulture);
            }
        }
        
        internal static string SearchParameterDefinitionInvalidExpression {
            get {
                return ResourceManager.GetString("SearchParameterDefinitionInvalidExpression", resourceCulture);
            }
        }
        
        internal static string SearchParameterDefinitionInvalidResource {
            get {
                return ResourceManager.GetString("SearchParameterDefinitionInvalidResource", resourceCulture);
            }
        }
        
        internal static string SearchParameterNotSupported {
            get {
                return ResourceManager.GetString("SearchParameterNotSupported", resourceCulture);
            }
        }
        
        internal static string ServerName {
            get {
                return ResourceManager.GetString("ServerName", resourceCulture);
            }
        }
        
        internal static string ServiceUnavailable {
            get {
                return ResourceManager.GetString("ServiceUnavailable", resourceCulture);
            }
        }
        
        internal static string UnsupportedConfigurationMessage {
            get {
                return ResourceManager.GetString("UnsupportedConfigurationMessage", resourceCulture);
            }
        }
        
        internal static string UpdateRequestsRequireId {
            get {
                return ResourceManager.GetString("UpdateRequestsRequireId", resourceCulture);
            }
        }
        
        internal static string VersionIdFormatNotETag {
            get {
                return ResourceManager.GetString("VersionIdFormatNotETag", resourceCulture);
            }
        }
        
        internal static string WeakETagFormatRequired {
            get {
                return ResourceManager.GetString("WeakETagFormatRequired", resourceCulture);
            }
        }
    }
}<|MERGE_RESOLUTION|>--- conflicted
+++ resolved
@@ -299,18 +299,6 @@
             }
         }
         
-<<<<<<< HEAD
-        /// <summary>
-        ///   Looks up a localized string similar to Resource creation is not allowed..
-        /// </summary>
-=======
-        internal static string RequestRateExceeded {
-            get {
-                return ResourceManager.GetString("RequestRateExceeded", resourceCulture);
-            }
-        }
-        
->>>>>>> 2a6a338f
         internal static string ResourceCreationNotAllowed {
             get {
                 return ResourceManager.GetString("ResourceCreationNotAllowed", resourceCulture);
